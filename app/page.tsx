'use client';

import React, { useState, useEffect } from 'react';
import Header from '@/components/layout/Header';
import CategoryMenu from '@/components/layout/CategoryMenu';
import HeroCarousel from '@/components/home/HeroCarousel';
import FlashSalesConnected from '@/components/home/FlashSalesConnected';
import TrendingProducts from '@/components/home/TrendingProducts';
import CategoriesConnected from '@/components/home/CategoriesConnected';
import ProductGrid from '@/components/home/ProductGrid';
import ProductSlider from '@/components/home/ProductSlider';
import FeaturedBrands from '@/components/home/FeaturedBrands';
import PersonalizedOffers from '@/components/home/PersonalizedOffers';
import Footer from '@/components/layout/Footer';
<<<<<<< HEAD
import type { Product } from '@/lib/services/products.service';

// Mock data pour les produits par catégorie
const electronicsProducts = [
  {
    id: "1",
    name: "iPhone 15 Pro Max 256GB",
    slug: "iphone-15-pro-max-256gb",
    description: "Mock description",
    short_description: "Mock short",
    sku: "MOCK-1",
    price: 850000,
    compare_price: 950000,
    cost_price: 800000,
    track_quantity: false,
    quantity: 99,
    weight: 1,
    dimensions: null,
    category_id: "mock-cat",
    vendor_id: "mock-vendor",
    brand: "Apple",
    tags: [],
    images: [
      "https://images.pexels.com/photos/404280/pexels-photo-404280.jpeg?auto=compress&cs=tinysrgb&w=400",
    ],
    status: "active",
    featured: true,
    meta_title: null,
    meta_description: null,
    created_at: "",
    updated_at: "",
  },
  {
        id: "2",
        name: "Samsung Galaxy S24 Ultra",
        slug: "samsung-galaxy-s24-ultra",
        description: "",
        short_description: "",
        sku: "MOCK-2",
        price: 780000,
        compare_price: 890000,
        cost_price: 700000,
        track_quantity: false,
        quantity: 99,
        weight: 1,
        dimensions: null,
        category_id: "mock-cat",
        vendor_id: "mock-vendor",
        brand: "Samsung",
        tags: [],
        images: [
          "https://images.pexels.com/photos/404280/pexels-photo-404280.jpeg?auto=compress&cs=tinysrgb&w=400",
        ],
        status: "active",
        featured: false,
        meta_title: null,
        meta_description: null,
        created_at: "",
        updated_at: "",
      },
      {
        id: "3",
        name: 'MacBook Air M3 13"',
        slug: "macbook-air-m3-13",
        description: "",
        short_description: "",
        sku: "MOCK-3",
        price: 720000,
        compare_price: 850000,
        cost_price: 650000,
        track_quantity: false,
        quantity: 99,
        weight: 1,
        dimensions: null,
        category_id: "mock-cat",
        vendor_id: "mock-vendor",
        brand: "Apple",
        tags: [],
        images: [
          "https://images.pexels.com/photos/205421/pexels-photo-205421.jpeg?auto=compress&cs=tinysrgb&w=400",
        ],
        status: "active",
        featured: false,
        meta_title: null,
        meta_description: null,
        created_at: "",
        updated_at: "",
    },
  {
    id: "5",
    status: "active",
    track_quantity: false,
    quantity: 99,
    name: 'iPad Pro 12.9" M2',
    slug: "ipad-pro-12-9-m2",
    image:
      "https://images.pexels.com/photos/1334597/pexels-photo-1334597.jpeg?auto=compress&cs=tinysrgb&w=400",
    price: 650000,
    comparePrice: 750000,
    rating: 4.8,
    reviews: 167,
    discount: 13,
    vendor: "Apple Store",
    category: "Tablettes",
  },
  {
    id: "6",
    status: "active",
    track_quantity: false,
    quantity: 99,
    name: "Dell XPS 13 Plus",
    slug: "dell-xps-13-plus",
    image:
      "https://images.pexels.com/photos/205421/pexels-photo-205421.jpeg?auto=compress&cs=tinysrgb&w=400",
    price: 580000,
    comparePrice: 680000,
    rating: 4.5,
    reviews: 98,
    discount: 15,
    vendor: "Dell Official",
    category: "Ordinateurs",
  },
  {
    id: "7",
    status: "active",
    track_quantity: false,
    quantity: 99,
    name: "AirPods Pro 2ème génération",
    slug: "airpods-pro-2",
    image:
      "https://images.pexels.com/photos/3394650/pexels-photo-3394650.jpeg?auto=compress&cs=tinysrgb&w=400",
    price: 140000,
    comparePrice: 180000,
    rating: 4.7,
    reviews: 891,
    discount: 22,
    vendor: "Apple Store",
    category: "Audio",
  },
  {
    id: "8",
    status: "active",
    track_quantity: false,
    quantity: 99,
    name: "PlayStation 5 Console",
    slug: "playstation-5",
    image:
      "https://images.pexels.com/photos/9820190/pexels-photo-9820190.jpeg?auto=compress&cs=tinysrgb&w=400",
    price: 380000,
    comparePrice: 420000,
    rating: 4.9,
    reviews: 523,
    discount: 10,
    vendor: "Sony Official",
    category: "Gaming",
  },
];

const fashionProducts = [
  {
    id: "9",
    status: "active",
    track_quantity: false,
    quantity: 99,
    name: "Nike Air Max 270 React",
    slug: "nike-air-max-270-react",
    image:
      "https://images.pexels.com/photos/2529148/pexels-photo-2529148.jpeg?auto=compress&cs=tinysrgb&w=400",
    price: 85000,
    rating: 4.6,
    reviews: 234,
    vendor: "Nike Store",
    category: "Chaussures",
    badge: "Nouveau",
    badgeColor: "bg-blue-500",
  },
  {
    id: "10",
    status: "active",
    track_quantity: false,
    quantity: 99,
    name: "Robe élégante femme",
    slug: "robe-elegante-femme",
    image:
      "https://images.pexels.com/photos/996329/pexels-photo-996329.jpeg?auto=compress&cs=tinysrgb&w=400",
    price: 45000,
    rating: 4.4,
    reviews: 156,
    vendor: "Fashion House",
    category: "Mode Femme",
    badge: "Tendance",
    badgeColor: "bg-pink-500",
  },
  {
    id: "11",
    status: "active",
    track_quantity: false,
    quantity: 99,
    name: "Costume homme élégant",
    slug: "costume-homme-elegant",
    image:
      "https://images.pexels.com/photos/1043474/pexels-photo-1043474.jpeg?auto=compress&cs=tinysrgb&w=400",
    price: 120000,
    comparePrice: 150000,
    rating: 4.5,
    reviews: 89,
    discount: 20,
    vendor: "Men's Fashion",
    category: "Mode Homme",
  },
  {
    id: "12",
    status: "active",
    track_quantity: false,
    quantity: 99,
    name: "Sac à main cuir premium",
    slug: "sac-main-cuir-premium",
    image:
      "https://images.pexels.com/photos/1152077/pexels-photo-1152077.jpeg?auto=compress&cs=tinysrgb&w=400",
    price: 75000,
    rating: 4.7,
    reviews: 203,
    vendor: "Luxury Bags",
    category: "Accessoires",
  },
  {
    id: "13",
    status: "active",
    track_quantity: false,
    quantity: 99,
    name: "Ensemble fitness homme",
    slug: "ensemble-fitness-homme",
    image:
      "https://images.pexels.com/photos/2294361/pexels-photo-2294361.jpeg?auto=compress&cs=tinysrgb&w=400",
    price: 35000,
    rating: 4.3,
    reviews: 123,
    vendor: "SportWear",
    category: "Sport",
    badge: "Nouveau",
    badgeColor: "bg-blue-500",
  },
  {
    id: "14",
    status: "active",
    track_quantity: false,
    quantity: 99,
    name: "Montre connectée Samsung",
    slug: "montre-connectee-samsung",
    image:
      "https://images.pexels.com/photos/393047/pexels-photo-393047.jpeg?auto=compress&cs=tinysrgb&w=400",
    price: 150000,
    comparePrice: 180000,
    rating: 4.5,
    reviews: 267,
    discount: 17,
    vendor: "Samsung Official",
    category: "Montres",
  },
];

const homeGardenProducts = [
  {
    id: "15",
    status: "active",
    track_quantity: false,
    quantity: 99,
    name: "Canapé 3 places moderne",
    slug: "canape-3-places-moderne",
    image:
      "https://images.pexels.com/photos/1571460/pexels-photo-1571460.jpeg?auto=compress&cs=tinysrgb&w=400",
    price: 280000,
    rating: 4.7,
    reviews: 89,
    vendor: "HomeDecor",
    category: "Mobilier",
  },
  {
    id: "16",
    status: "active",
    track_quantity: false,
    quantity: 99,
    name: "Réfrigérateur Samsung 400L",
    slug: "refrigerateur-samsung-400l",
    image:
      "https://images.pexels.com/photos/2062431/pexels-photo-2062431.jpeg?auto=compress&cs=tinysrgb&w=400",
    price: 450000,
    comparePrice: 520000,
    rating: 4.6,
    reviews: 145,
    discount: 13,
    vendor: "Samsung Home",
    category: "Électroménager",
  },
  {
    id: "17",
    status: "active",
    track_quantity: false,
    quantity: 99,
    name: "Table à manger 6 places",
    slug: "table-manger-6-places",
    image:
      "https://images.pexels.com/photos/1571460/pexels-photo-1571460.jpeg?auto=compress&cs=tinysrgb&w=400",
    price: 180000,
    rating: 4.4,
    reviews: 67,
    vendor: "Furniture Plus",
    category: "Mobilier",
  },
  {
    id: "18",
    status: "active",
    track_quantity: false,
    quantity: 99,
    name: "Machine à laver LG 8kg",
    slug: "machine-laver-lg-8kg",
    image:
      "https://images.pexels.com/photos/2062431/pexels-photo-2062431.jpeg?auto=compress&cs=tinysrgb&w=400",
    price: 320000,
    comparePrice: 380000,
    rating: 4.5,
    reviews: 112,
    discount: 16,
    vendor: "LG Home",
    category: "Électroménager",
  },
];

const beautyHealthProducts = [
  {
    id: "19",
    status: "active",
    track_quantity: false,
    quantity: 99,
    name: "Parfum Chanel No 5",
    slug: "parfum-chanel-no-5",
    image:
      "https://images.pexels.com/photos/2533266/pexels-photo-2533266.jpeg?auto=compress&cs=tinysrgb&w=400",
    price: 120000,
    rating: 4.9,
    reviews: 789,
    vendor: "Chanel Official",
    category: "Parfums",
  },
  {
    id: "20",
    status: "active",
    track_quantity: false,
    quantity: 99,
    name: "Kit maquillage professionnel",
    slug: "kit-maquillage-professionnel",
    image:
      "https://images.pexels.com/photos/2533266/pexels-photo-2533266.jpeg?auto=compress&cs=tinysrgb&w=400",
    price: 85000,
    comparePrice: 110000,
    rating: 4.6,
    reviews: 234,
    discount: 23,
    vendor: "Beauty Pro",
    category: "Maquillage",
  },
  {
    id: "21",
    status: "active",
    track_quantity: false,
    quantity: 99,
    name: "Crème anti-âge premium",
    slug: "creme-anti-age-premium",
    image:
      "https://images.pexels.com/photos/2533266/pexels-photo-2533266.jpeg?auto=compress&cs=tinysrgb&w=400",
    price: 65000,
    rating: 4.7,
    reviews: 156,
    vendor: "SkinCare Plus",
    category: "Soins visage",
  },
  {
    id: "22",
    status: "active",
    track_quantity: false,
    quantity: 99,
    name: "Shampooing réparateur",
    slug: "shampooing-reparateur",
    image:
      "https://images.pexels.com/photos/2533266/pexels-photo-2533266.jpeg?auto=compress&cs=tinysrgb&w=400",
    price: 25000,
    rating: 4.4,
    reviews: 89,
    vendor: "Hair Care",
    category: "Soins cheveux",
  },
];

// Helper to normalize mock items to strict Product type expected by ProductGrid
const toProduct = (p: any): Product => ({
  id: p.id,
  name: p.name,
  slug: p.slug,
  description: p.description ?? undefined,
  short_description: p.short_description ?? undefined,
  sku: p.sku ?? `DEMO-${p.id}`,
  price: p.price,
  compare_price: p.compare_price ?? p.comparePrice,
  cost_price: p.cost_price ?? undefined,
  track_quantity: p.track_quantity ?? false,
  quantity: p.quantity ?? 0,
  weight: p.weight ?? undefined,
  dimensions: p.dimensions ?? undefined,
  category_id: p.category_id ?? undefined,
  vendor_id: p.vendor_id ?? 'demo',
  brand: p.brand ?? undefined,
  tags: p.tags ?? undefined,
  images: p.images ?? (p.image ? [p.image] : ['/placeholder-product.jpg']),
  status: (p.status === 'inactive' || p.status === 'draft') ? p.status : 'active',
  featured: p.featured ?? false,
  meta_title: p.meta_title ?? undefined,
  meta_description: p.meta_description ?? undefined,
  created_at: p.created_at || new Date(0).toISOString(),
  updated_at: p.updated_at || new Date(0).toISOString(),
  category: p.category ? { id: 'demo-cat', name: p.category, slug: String(p.category).toLowerCase().replace(/\s+/g, '-') } : undefined,
  vendor: p.vendor ? { id: 'demo-vendor', name: p.vendor, slug: 'demo-vendor' } : undefined,
  reviews_count: p.reviews ?? 0,
  average_rating: p.rating ?? 0,
});

const electronicsAsProducts: Product[] = electronicsProducts.map(toProduct);
const fashionAsProducts: Product[] = fashionProducts.map(toProduct);
const homeGardenAsProducts: Product[] = homeGardenProducts.map(toProduct);
const beautyAsProducts: Product[] = beautyHealthProducts.map(toProduct);

// Normalize electronics for ProductSlider component requirements
const electronicsForSlider = electronicsProducts.map((p: any) => ({
  id: p.id,
  name: p.name,
  slug: p.slug,
  image: p.image ?? p.images?.[0] ?? '/placeholder-product.jpg',
  price: p.price,
  comparePrice: p.comparePrice ?? p.compare_price,
  rating: p.rating ?? 0,
  reviews: p.reviews ?? 0,
  discount: p.discount,
  vendor: p.vendor ?? p.brand ?? 'Vendeur',
  category: p.category ?? 'Autres',
  badge: p.badge,
  badgeColor: p.badgeColor,
}));

// Derived subcategory datasets for homepage sections (normalized to Product[])
const smartphones: Product[] = electronicsProducts
  .filter((p: any) => (p.category ?? p.category?.name) === 'Smartphones')
  .map(toProduct);
const laptops: Product[] = electronicsProducts
  .filter((p: any) => (p.category ?? p.category?.name) === 'Ordinateurs')
  .map(toProduct);
const tablets: Product[] = electronicsProducts
  .filter((p: any) => (p.category ?? p.category?.name) === 'Tablettes')
  .map(toProduct);
const tvAudio: Product[] = electronicsProducts
  .filter((p: any) => ['TV & Audio', 'Audio', 'TV'].includes((p.category ?? p.category?.name) || ''))
  .map(toProduct);
const gaming: Product[] = electronicsProducts
  .filter((p: any) => (p.category ?? p.category?.name) === 'Gaming')
  .map(toProduct);
const cameras: Product[] = electronicsProducts
  .filter((p: any) => (p.category ?? p.category?.name) === 'Appareils Photo')
  .map(toProduct);

const electromenager: Product[] = homeGardenProducts
  .filter((p: any) => (p.category ?? p.category?.name) === 'Électroménager')
  .map(toProduct);
const mobilier: Product[] = homeGardenProducts
  .filter((p: any) => (p.category ?? p.category?.name) === 'Mobilier')
  .map(toProduct);
const jardin: Product[] = homeGardenProducts
  .filter((p: any) => (p.category ?? p.category?.name) === 'Jardin')
  .map(toProduct);
const decoration: Product[] = homeGardenProducts
  .filter((p: any) => ['Décoration', 'Decoration'].includes((p.category ?? p.category?.name) || ''))
  .map(toProduct);
const eclairage: Product[] = homeGardenProducts
  .filter((p: any) => ['Éclairage', 'Eclairage'].includes((p.category ?? p.category?.name) || ''))
  .map(toProduct);
const textileMaison: Product[] = homeGardenProducts
  .filter((p: any) => (p.category ?? p.category?.name) === 'Textile maison')
  .map(toProduct);

const parfums: Product[] = beautyHealthProducts
  .filter((p: any) => (p.category ?? p.category?.name) === 'Parfums')
  .map(toProduct);
const maquillage: Product[] = beautyHealthProducts
  .filter((p: any) => (p.category ?? p.category?.name) === 'Maquillage')
  .map(toProduct);
const soinsVisage: Product[] = beautyHealthProducts
  .filter((p: any) => (p.category ?? p.category?.name) === 'Soins visage')
  .map(toProduct);
const soinsCheveux: Product[] = beautyHealthProducts
  .filter((p: any) => (p.category ?? p.category?.name) === 'Soins cheveux')
  .map(toProduct);
const soinsCorps: Product[] = beautyHealthProducts
  .filter((p: any) => (p.category ?? p.category?.name) === 'Soins corps')
  .map(toProduct);
const complements: Product[] = beautyHealthProducts
  .filter((p: any) => (p.category ?? p.category?.name) === 'Compléments')
  .map(toProduct);
const accessoiresBeaute: Product[] = beautyHealthProducts
  .filter((p: any) => (p.category ?? p.category?.name) === 'Accessoires beauté')
  .map(toProduct);

const modeFemme: Product[] = fashionProducts
  .filter((p: any) => (p.category ?? p.category?.name) === 'Mode Femme')
  .map(toProduct);
const modeHomme: Product[] = fashionProducts
  .filter((p: any) => (p.category ?? p.category?.name) === 'Mode Homme')
  .map(toProduct);
const chaussures: Product[] = fashionProducts
  .filter((p: any) => (p.category ?? p.category?.name) === 'Chaussures')
  .map(toProduct);
const montres: Product[] = fashionProducts
  .filter((p: any) => (p.category ?? p.category?.name) === 'Montres')
  .map(toProduct);
const sportFitness: Product[] = fashionProducts
  .filter((p: any) => (p.category ?? p.category?.name) === 'Sport')
  .map(toProduct);
const accessoiresMode: Product[] = fashionProducts
  .filter((p: any) => (p.category ?? p.category?.name) === 'Accessoires')
  .map(toProduct);

// Ensure all variable declarations are closed before the component
=======
import { ProductsService, CategoriesService, Product, Category } from '@/lib/services';

// État pour les produits chargés depuis le backend
interface HomeState {
  products: Product[];
  categories: Category[];
  loading: boolean;
  error: string | null;
}
>>>>>>> edd3621b

export default function Home() {
  const [state, setState] = useState<HomeState>({
    products: [],
    categories: [],
    loading: true,
    error: null
  });

  // Charger les données depuis le backend
  useEffect(() => {
    const loadData = async () => {
      try {
        setState(prev => ({ ...prev, loading: true, error: null }));

        // Charger les produits et catégories en parallèle
        const [productsResponse, categoriesResponse] = await Promise.all([
          ProductsService.getAll({}, { limit: 50 }),
          CategoriesService.getAll()
        ]);

        let products: Product[] = [];
        let categories: Category[] = [];

        if (productsResponse.success && productsResponse.data) {
          products = productsResponse.data;
        }

        if (categoriesResponse.success && categoriesResponse.data) {
          categories = categoriesResponse.data;
        }

        setState({
          products,
          categories,
          loading: false,
          error: null
        });

      } catch (error) {
        console.error('Erreur lors du chargement des données:', error);
        setState(prev => ({
          ...prev,
          loading: false,
          error: error instanceof Error ? error.message : 'Erreur de chargement'
        }));
      }
    };

    loadData();
  }, []);

  // Filtrer les produits par catégorie
  const getProductsByCategory = (categorySlug: string, limit: number = 8): Product[] => {
    const category = state.categories.find(cat => cat.slug === categorySlug);
    if (!category) return [];
    
    return state.products
      .filter(product => product.category_id === category.id)
      .slice(0, limit);
  };

  // Obtenir les produits en vedette
  const getFeaturedProducts = (limit: number = 8): Product[] => {
    return state.products
      .filter(product => product.featured)
      .slice(0, limit);
  };

  // Obtenir les nouveaux produits
  const getNewProducts = (limit: number = 8): Product[] => {
    return state.products
      .sort((a, b) => new Date(b.created_at).getTime() - new Date(a.created_at).getTime())
      .slice(0, limit);
  };

  if (state.loading) {
    return (
      <main className="min-h-screen bg-beshop-background">
        <Header />
        <CategoryMenu />
        <div className="container py-16">
          <div className="text-center">
            <div className="animate-spin rounded-full h-16 w-16 border-b-2 border-beshop-primary mx-auto mb-4"></div>
            <p className="text-gray-600">Chargement des produits...</p>
          </div>
        </div>
        <Footer />
      </main>
    );
  }

  if (state.error) {
    return (
      <main className="min-h-screen bg-beshop-background">
        <Header />
        <CategoryMenu />
        <div className="container py-16">
          <div className="text-center">
            <p className="text-red-600 mb-4">Erreur: {state.error}</p>
            <button 
              onClick={() => window.location.reload()} 
              className="bg-beshop-primary text-white px-6 py-2 rounded hover:bg-blue-700"
            >
              Recharger
            </button>
          </div>
        </div>
        <Footer />
      </main>
    );
  }

  const electronicsProducts = getProductsByCategory('electronique');
  const fashionProducts = getProductsByCategory('mode-beaute');
  const homeProducts = getProductsByCategory('maison-jardin');
  const beautyProducts = getProductsByCategory('beaute-sante');
  const featuredProducts = getFeaturedProducts();
  const newProducts = getNewProducts();

  return (
    <main className="min-h-screen bg-beshop-background">
      <Header />
      <CategoryMenu />

      {/* Main Content */}
      <div className="pt-8">
        {/* Hero Section */}
        <section className="container mb-12">
          <HeroCarousel />
        </section>

        {/* Flash Sales - connecté au backend */}
        <FlashSalesConnected />

<<<<<<< HEAD
        {/* Produits Tendance - Carrousel intelligent */}
        <ProductSlider
          title="Produits Tendance"
          subtitle="Découvrez les produits les plus populaires du moment"
          products={electronicsForSlider}
          viewAllLink="/products"
          backgroundColor="bg-white"
        />

        {/* Categories Overview */}
        <Categories />

        {/* Électronique & High-Tech - en grille */}
        <ProductGrid
          title="Électronique & High-Tech"
          subtitle="Les dernières technologies et gadgets tendance"
          products={electronicsAsProducts}
          viewAllLink="/category/electronique"
          backgroundColor="bg-white"
          maxItems={20}
        />

        {/* Mode & Style - Grille */}
        <ProductGrid
          title="Mode & Style"
          subtitle="Exprimez votre style unique avec nos collections tendance"
          products={fashionAsProducts}
          viewAllLink="/category/mode"
          backgroundColor="bg-gray-50"
          maxItems={20}
        />

        {/* Maison & Jardin - en grille */}
        <ProductGrid
          title="Maison & Jardin"
          subtitle="Tout pour embellir et équiper votre maison"
          products={homeGardenAsProducts}
          viewAllLink="/category/maison-jardin"
          backgroundColor="bg-white"
          maxItems={20}
        />

        {/* Beauté & Santé - Grille */}
        <ProductGrid
          title="Beauté & Santé"
          subtitle="Prenez soin de vous avec nos produits de qualité"
          products={beautyAsProducts}
          viewAllLink="/category/beaute-sante"
          maxItems={20}
        />

        {/* Explorer par catégorie - sections détaillées en grilles */}
        <section className="my-12 space-y-12">
          {/* Sections importantes en grilles */}
          {smartphones.length > 0 && (
            <ProductGrid
              title="Smartphones"
              subtitle="Les meilleurs modèles du moment"
              products={smartphones}
              viewAllLink="/category/electronique"
              backgroundColor="bg-white"
              maxItems={15}
            />
          )}

          {laptops.length > 0 && (
            <ProductGrid
              title="Ordinateurs"
              subtitle="Laptops & ultrabooks performants"
              products={laptops}
              viewAllLink="/category/electronique"
              backgroundColor="bg-gray-50"
              maxItems={15}
            />
          )}

          {electromenager.length > 0 && (
            <ProductGrid
              title="Électroménager"
              subtitle="Équipez votre maison avec les essentiels"
              products={electromenager}
              viewAllLink="/category/maison-jardin"
              backgroundColor="bg-white"
              maxItems={15}
            />
          )}

          {parfums.length > 0 && (
            <ProductGrid
              title="Parfums"
              subtitle="Sélection premium pour lui & elle"
              products={parfums}
              viewAllLink="/category/beaute-sante"
              backgroundColor="bg-gray-50"
              maxItems={15}
            />
          )}

          {/* Électronique - autres en grilles */}
          {(tvAudio.length > 0 ||
            gaming.length > 0 ||
            tablets.length > 0 ||
            cameras.length > 0) && (
            <div className="space-y-10">
              {tvAudio.length > 0 && (
                <ProductGrid
                  title="TV & Audio"
                  subtitle="Image nette, son immersif"
                  products={tvAudio.map(toProduct)}
                  viewAllLink="/category/electronique"
                  backgroundColor="bg-white"
                  maxItems={15}
                />
              )}
              {gaming.length > 0 && (
                <ProductGrid
                  title="Gaming"
                  subtitle="Consoles et accessoires"
                  products={gaming.map(toProduct)}
                  viewAllLink="/category/electronique"
                  backgroundColor="bg-gray-50"
                  maxItems={15}
                />
              )}
              {tablets.length > 0 && (
                <ProductGrid
                  title="Tablettes"
                  subtitle="Travail et divertissement"
                  products={tablets.map(toProduct)}
                  viewAllLink="/category/electronique"
                  backgroundColor="bg-white"
                  maxItems={15}
                />
              )}
              {cameras.length > 0 && (
                <ProductGrid
                  title="Appareils Photo"
                  subtitle="Capturez l'instant"
                  products={cameras.map(toProduct)}
                  viewAllLink="/category/electronique"
                  backgroundColor="bg-gray-50"
                  maxItems={15}
                />
              )}
            </div>
          )}

          {/* Mode - grilles */}
          {(modeFemme.length > 0 ||
            modeHomme.length > 0 ||
            chaussures.length > 0 ||
            montres.length > 0 ||
            sportFitness.length > 0 ||
            accessoiresMode.length > 0) && (
            <div className="space-y-10">
              {modeFemme.length > 0 && (
                <ProductGrid
                  title="Mode Femme"
                  products={modeFemme.map(toProduct)}
                  viewAllLink="/category/mode"
                  backgroundColor="bg-white"
                  maxItems={15}
                />
              )}
              {modeHomme.length > 0 && (
                <ProductGrid
                  title="Mode Homme"
                  products={modeHomme.map(toProduct)}
                  viewAllLink="/category/mode"
                  backgroundColor="bg-gray-50"
                  maxItems={15}
                />
              )}
              {chaussures.length > 0 && (
                <ProductGrid
                  title="Chaussures"
                  products={chaussures.map(toProduct)}
                  viewAllLink="/category/mode"
                  backgroundColor="bg-white"
                  maxItems={15}
                />
              )}
              {montres.length > 0 && (
                <ProductGrid
                  title="Montres"
                  products={montres.map(toProduct)}
                  viewAllLink="/category/mode"
                  backgroundColor="bg-gray-50"
                  maxItems={15}
                />
              )}
              {sportFitness.length > 0 && (
                <ProductGrid
                  title="Sport & Fitness"
                  products={sportFitness.map(toProduct)}
                  viewAllLink="/category/mode"
                  backgroundColor="bg-white"
                  maxItems={15}
                />
              )}
              {accessoiresMode.length > 0 && (
                <ProductGrid
                  title="Accessoires"
                  products={accessoiresMode.map(toProduct)}
                  viewAllLink="/category/mode"
                  backgroundColor="bg-gray-50"
                  maxItems={15}
                />
              )}
            </div>
          )}

          {/* Maison & Jardin - grilles */}
          {(mobilier.length > 0 ||
            jardin.length > 0 ||
            decoration.length > 0 ||
            eclairage.length > 0 ||
            textileMaison.length > 0) && (
            <div className="space-y-10">
              {mobilier.length > 0 && (
                <ProductGrid
                  title="Mobilier"
                  products={mobilier}
                  viewAllLink="/category/maison-jardin"
                  backgroundColor="bg-white"
                  maxItems={15}
                />
              )}
              {jardin.length > 0 && (
                <ProductGrid
                  title="Jardin"
                  products={jardin}
                  viewAllLink="/category/maison-jardin"
                  backgroundColor="bg-gray-50"
                  maxItems={15}
                />
              )}
              {decoration.length > 0 && (
                <ProductGrid
                  title="Décoration"
                  products={decoration}
                  viewAllLink="/category/maison-jardin"
                  backgroundColor="bg-white"
                  maxItems={15}
                />
              )}
              {eclairage.length > 0 && (
                <ProductGrid
                  title="Éclairage"
                  products={eclairage}
                  viewAllLink="/category/maison-jardin"
                  backgroundColor="bg-gray-50"
                  maxItems={15}
                />
              )}
              {textileMaison.length > 0 && (
                <ProductGrid
                  title="Textile maison"
                  products={textileMaison}
                  viewAllLink="/category/maison-jardin"
                  backgroundColor="bg-white"
                  maxItems={15}
                />
              )}
            </div>
          )}

          {/* Beauté & Santé - grilles */}
          {(maquillage.length > 0 ||
            soinsVisage.length > 0 ||
            soinsCheveux.length > 0 ||
            soinsCorps.length > 0 ||
            complements.length > 0 ||
            accessoiresBeaute.length > 0) && (
            <div className="space-y-10">
              {maquillage.length > 0 && (
                <ProductGrid
                  title="Maquillage"
                  products={maquillage.map(toProduct)}
                  viewAllLink="/category/beaute-sante"
                  backgroundColor="bg-white"
                  maxItems={15}
                />
              )}
              {soinsVisage.length > 0 && (
                <ProductGrid
                  title="Soins visage"
                  products={soinsVisage.map(toProduct)}
                  viewAllLink="/category/beaute-sante"
                  backgroundColor="bg-gray-50"
                  maxItems={15}
                />
              )}
              {soinsCheveux.length > 0 && (
                <ProductGrid
                  title="Soins cheveux"
                  products={soinsCheveux.map(toProduct)}
                  viewAllLink="/category/beaute-sante"
                  backgroundColor="bg-white"
                  maxItems={15}
                />
              )}
              {soinsCorps.length > 0 && (
                <ProductGrid
                  title="Soins corps"
                  products={soinsCorps.map(toProduct)}
                  viewAllLink="/category/beaute-sante"
                  backgroundColor="bg-gray-50"
                  maxItems={15}
                />
              )}
              {complements.length > 0 && (
                <ProductGrid
                  title="Compléments"
                  products={complements.map(toProduct)}
                  viewAllLink="/category/beaute-sante"
                  backgroundColor="bg-white"
                  maxItems={15}
                />
              )}
              {accessoiresBeaute.length > 0 && (
                <ProductGrid
                  title="Accessoires beauté"
                  products={accessoiresBeaute.map(toProduct)}
                  viewAllLink="/category/beaute-sante"
                  backgroundColor="bg-gray-50"
                  maxItems={15}
                />
              )}
            </div>
          )}
        </section>
=======
        {/* Produits Tendance - depuis le backend */}
        <TrendingProducts />

        {/* Categories Overview - connecté au backend */}
        <CategoriesConnected />

        {/* Produits en vedette */}
        {featuredProducts.length > 0 && (
          <ProductGrid
            title="Produits en Vedette"
            subtitle="Notre sélection de produits exceptionnels"
            products={featuredProducts}
            viewAllLink="/products?featured=true"
            backgroundColor="bg-white"
            maxItems={8}
          />
        )}

        {/* Nouveaux produits */}
        {newProducts.length > 0 && (
          <ProductGrid
            title="Nouveaux Produits"
            subtitle="Découvrez nos dernières nouveautés"
            products={newProducts}
            viewAllLink="/products?sort=newest"
            backgroundColor="bg-gray-50"
            maxItems={8}
          />
        )}

        {/* Électronique & High-Tech */}
        {electronicsProducts.length > 0 && (
          <ProductGrid
            title="Électronique & High-Tech"
            subtitle="Les dernières technologies et gadgets tendance"
            products={electronicsProducts}
            viewAllLink="/category/electronique"
            backgroundColor="bg-white"
            maxItems={8}
          />
        )}

        {/* Mode & Beauté */}
        {fashionProducts.length > 0 && (
          <ProductGrid
            title="Mode & Beauté"
            subtitle="Exprimez votre style unique avec nos collections tendance"
            products={fashionProducts}
            viewAllLink="/category/mode-beaute"
            backgroundColor="bg-gray-50"
            maxItems={8}
          />
        )}

        {/* Maison & Jardin */}
        {homeProducts.length > 0 && (
          <ProductGrid
            title="Maison & Jardin"
            subtitle="Tout pour embellir et équiper votre maison"
            products={homeProducts}
            viewAllLink="/category/maison-jardin"
            backgroundColor="bg-white"
            maxItems={8}
          />
        )}

        {/* Beauté & Santé */}
        {beautyProducts.length > 0 && (
          <ProductGrid
            title="Sport & Loisirs"
            subtitle="Équipements sportifs et activités de loisir"
            products={beautyProducts}
            viewAllLink="/category/sport-loisirs"
            backgroundColor="bg-gray-50"
            maxItems={8}
          />
        )}
>>>>>>> edd3621b

        {/* Promotional Banner */}
        <section className="container my-12">
          <div className="bg-gradient-to-r from-beshop-accent to-amber-700 rounded-xl p-8 md:p-12 text-white text-center">
            <h2 className="text-4xl md:text-5xl font-bold mb-4">
              Devenez vendeur sur Be Shop
            </h2>
            <p className="mb-6 text-lg md:text-2xl">
              Rejoignez notre marketplace et touchez des milliers de clients !
            </p>
            <a
              href="/vendor/register"
              className="inline-block bg-white text-beshop-accent font-semibold px-8 py-3 rounded-lg shadow hover:bg-gray-100 transition"
            >
              S'inscrire comme vendeur
            </a>
          </div>
        </section>

        <FeaturedBrands />

        {/* Personalized Offers */}
        <PersonalizedOffers />
      </div>

      <Footer />
    </main>
  );
}<|MERGE_RESOLUTION|>--- conflicted
+++ resolved
@@ -8,550 +8,17 @@
 import TrendingProducts from '@/components/home/TrendingProducts';
 import CategoriesConnected from '@/components/home/CategoriesConnected';
 import ProductGrid from '@/components/home/ProductGrid';
-import ProductSlider from '@/components/home/ProductSlider';
 import FeaturedBrands from '@/components/home/FeaturedBrands';
 import PersonalizedOffers from '@/components/home/PersonalizedOffers';
 import Footer from '@/components/layout/Footer';
-<<<<<<< HEAD
-import type { Product } from '@/lib/services/products.service';
-
-// Mock data pour les produits par catégorie
-const electronicsProducts = [
-  {
-    id: "1",
-    name: "iPhone 15 Pro Max 256GB",
-    slug: "iphone-15-pro-max-256gb",
-    description: "Mock description",
-    short_description: "Mock short",
-    sku: "MOCK-1",
-    price: 850000,
-    compare_price: 950000,
-    cost_price: 800000,
-    track_quantity: false,
-    quantity: 99,
-    weight: 1,
-    dimensions: null,
-    category_id: "mock-cat",
-    vendor_id: "mock-vendor",
-    brand: "Apple",
-    tags: [],
-    images: [
-      "https://images.pexels.com/photos/404280/pexels-photo-404280.jpeg?auto=compress&cs=tinysrgb&w=400",
-    ],
-    status: "active",
-    featured: true,
-    meta_title: null,
-    meta_description: null,
-    created_at: "",
-    updated_at: "",
-  },
-  {
-        id: "2",
-        name: "Samsung Galaxy S24 Ultra",
-        slug: "samsung-galaxy-s24-ultra",
-        description: "",
-        short_description: "",
-        sku: "MOCK-2",
-        price: 780000,
-        compare_price: 890000,
-        cost_price: 700000,
-        track_quantity: false,
-        quantity: 99,
-        weight: 1,
-        dimensions: null,
-        category_id: "mock-cat",
-        vendor_id: "mock-vendor",
-        brand: "Samsung",
-        tags: [],
-        images: [
-          "https://images.pexels.com/photos/404280/pexels-photo-404280.jpeg?auto=compress&cs=tinysrgb&w=400",
-        ],
-        status: "active",
-        featured: false,
-        meta_title: null,
-        meta_description: null,
-        created_at: "",
-        updated_at: "",
-      },
-      {
-        id: "3",
-        name: 'MacBook Air M3 13"',
-        slug: "macbook-air-m3-13",
-        description: "",
-        short_description: "",
-        sku: "MOCK-3",
-        price: 720000,
-        compare_price: 850000,
-        cost_price: 650000,
-        track_quantity: false,
-        quantity: 99,
-        weight: 1,
-        dimensions: null,
-        category_id: "mock-cat",
-        vendor_id: "mock-vendor",
-        brand: "Apple",
-        tags: [],
-        images: [
-          "https://images.pexels.com/photos/205421/pexels-photo-205421.jpeg?auto=compress&cs=tinysrgb&w=400",
-        ],
-        status: "active",
-        featured: false,
-        meta_title: null,
-        meta_description: null,
-        created_at: "",
-        updated_at: "",
-    },
-  {
-    id: "5",
-    status: "active",
-    track_quantity: false,
-    quantity: 99,
-    name: 'iPad Pro 12.9" M2',
-    slug: "ipad-pro-12-9-m2",
-    image:
-      "https://images.pexels.com/photos/1334597/pexels-photo-1334597.jpeg?auto=compress&cs=tinysrgb&w=400",
-    price: 650000,
-    comparePrice: 750000,
-    rating: 4.8,
-    reviews: 167,
-    discount: 13,
-    vendor: "Apple Store",
-    category: "Tablettes",
-  },
-  {
-    id: "6",
-    status: "active",
-    track_quantity: false,
-    quantity: 99,
-    name: "Dell XPS 13 Plus",
-    slug: "dell-xps-13-plus",
-    image:
-      "https://images.pexels.com/photos/205421/pexels-photo-205421.jpeg?auto=compress&cs=tinysrgb&w=400",
-    price: 580000,
-    comparePrice: 680000,
-    rating: 4.5,
-    reviews: 98,
-    discount: 15,
-    vendor: "Dell Official",
-    category: "Ordinateurs",
-  },
-  {
-    id: "7",
-    status: "active",
-    track_quantity: false,
-    quantity: 99,
-    name: "AirPods Pro 2ème génération",
-    slug: "airpods-pro-2",
-    image:
-      "https://images.pexels.com/photos/3394650/pexels-photo-3394650.jpeg?auto=compress&cs=tinysrgb&w=400",
-    price: 140000,
-    comparePrice: 180000,
-    rating: 4.7,
-    reviews: 891,
-    discount: 22,
-    vendor: "Apple Store",
-    category: "Audio",
-  },
-  {
-    id: "8",
-    status: "active",
-    track_quantity: false,
-    quantity: 99,
-    name: "PlayStation 5 Console",
-    slug: "playstation-5",
-    image:
-      "https://images.pexels.com/photos/9820190/pexels-photo-9820190.jpeg?auto=compress&cs=tinysrgb&w=400",
-    price: 380000,
-    comparePrice: 420000,
-    rating: 4.9,
-    reviews: 523,
-    discount: 10,
-    vendor: "Sony Official",
-    category: "Gaming",
-  },
-];
-
-const fashionProducts = [
-  {
-    id: "9",
-    status: "active",
-    track_quantity: false,
-    quantity: 99,
-    name: "Nike Air Max 270 React",
-    slug: "nike-air-max-270-react",
-    image:
-      "https://images.pexels.com/photos/2529148/pexels-photo-2529148.jpeg?auto=compress&cs=tinysrgb&w=400",
-    price: 85000,
-    rating: 4.6,
-    reviews: 234,
-    vendor: "Nike Store",
-    category: "Chaussures",
-    badge: "Nouveau",
-    badgeColor: "bg-blue-500",
-  },
-  {
-    id: "10",
-    status: "active",
-    track_quantity: false,
-    quantity: 99,
-    name: "Robe élégante femme",
-    slug: "robe-elegante-femme",
-    image:
-      "https://images.pexels.com/photos/996329/pexels-photo-996329.jpeg?auto=compress&cs=tinysrgb&w=400",
-    price: 45000,
-    rating: 4.4,
-    reviews: 156,
-    vendor: "Fashion House",
-    category: "Mode Femme",
-    badge: "Tendance",
-    badgeColor: "bg-pink-500",
-  },
-  {
-    id: "11",
-    status: "active",
-    track_quantity: false,
-    quantity: 99,
-    name: "Costume homme élégant",
-    slug: "costume-homme-elegant",
-    image:
-      "https://images.pexels.com/photos/1043474/pexels-photo-1043474.jpeg?auto=compress&cs=tinysrgb&w=400",
-    price: 120000,
-    comparePrice: 150000,
-    rating: 4.5,
-    reviews: 89,
-    discount: 20,
-    vendor: "Men's Fashion",
-    category: "Mode Homme",
-  },
-  {
-    id: "12",
-    status: "active",
-    track_quantity: false,
-    quantity: 99,
-    name: "Sac à main cuir premium",
-    slug: "sac-main-cuir-premium",
-    image:
-      "https://images.pexels.com/photos/1152077/pexels-photo-1152077.jpeg?auto=compress&cs=tinysrgb&w=400",
-    price: 75000,
-    rating: 4.7,
-    reviews: 203,
-    vendor: "Luxury Bags",
-    category: "Accessoires",
-  },
-  {
-    id: "13",
-    status: "active",
-    track_quantity: false,
-    quantity: 99,
-    name: "Ensemble fitness homme",
-    slug: "ensemble-fitness-homme",
-    image:
-      "https://images.pexels.com/photos/2294361/pexels-photo-2294361.jpeg?auto=compress&cs=tinysrgb&w=400",
-    price: 35000,
-    rating: 4.3,
-    reviews: 123,
-    vendor: "SportWear",
-    category: "Sport",
-    badge: "Nouveau",
-    badgeColor: "bg-blue-500",
-  },
-  {
-    id: "14",
-    status: "active",
-    track_quantity: false,
-    quantity: 99,
-    name: "Montre connectée Samsung",
-    slug: "montre-connectee-samsung",
-    image:
-      "https://images.pexels.com/photos/393047/pexels-photo-393047.jpeg?auto=compress&cs=tinysrgb&w=400",
-    price: 150000,
-    comparePrice: 180000,
-    rating: 4.5,
-    reviews: 267,
-    discount: 17,
-    vendor: "Samsung Official",
-    category: "Montres",
-  },
-];
-
-const homeGardenProducts = [
-  {
-    id: "15",
-    status: "active",
-    track_quantity: false,
-    quantity: 99,
-    name: "Canapé 3 places moderne",
-    slug: "canape-3-places-moderne",
-    image:
-      "https://images.pexels.com/photos/1571460/pexels-photo-1571460.jpeg?auto=compress&cs=tinysrgb&w=400",
-    price: 280000,
-    rating: 4.7,
-    reviews: 89,
-    vendor: "HomeDecor",
-    category: "Mobilier",
-  },
-  {
-    id: "16",
-    status: "active",
-    track_quantity: false,
-    quantity: 99,
-    name: "Réfrigérateur Samsung 400L",
-    slug: "refrigerateur-samsung-400l",
-    image:
-      "https://images.pexels.com/photos/2062431/pexels-photo-2062431.jpeg?auto=compress&cs=tinysrgb&w=400",
-    price: 450000,
-    comparePrice: 520000,
-    rating: 4.6,
-    reviews: 145,
-    discount: 13,
-    vendor: "Samsung Home",
-    category: "Électroménager",
-  },
-  {
-    id: "17",
-    status: "active",
-    track_quantity: false,
-    quantity: 99,
-    name: "Table à manger 6 places",
-    slug: "table-manger-6-places",
-    image:
-      "https://images.pexels.com/photos/1571460/pexels-photo-1571460.jpeg?auto=compress&cs=tinysrgb&w=400",
-    price: 180000,
-    rating: 4.4,
-    reviews: 67,
-    vendor: "Furniture Plus",
-    category: "Mobilier",
-  },
-  {
-    id: "18",
-    status: "active",
-    track_quantity: false,
-    quantity: 99,
-    name: "Machine à laver LG 8kg",
-    slug: "machine-laver-lg-8kg",
-    image:
-      "https://images.pexels.com/photos/2062431/pexels-photo-2062431.jpeg?auto=compress&cs=tinysrgb&w=400",
-    price: 320000,
-    comparePrice: 380000,
-    rating: 4.5,
-    reviews: 112,
-    discount: 16,
-    vendor: "LG Home",
-    category: "Électroménager",
-  },
-];
-
-const beautyHealthProducts = [
-  {
-    id: "19",
-    status: "active",
-    track_quantity: false,
-    quantity: 99,
-    name: "Parfum Chanel No 5",
-    slug: "parfum-chanel-no-5",
-    image:
-      "https://images.pexels.com/photos/2533266/pexels-photo-2533266.jpeg?auto=compress&cs=tinysrgb&w=400",
-    price: 120000,
-    rating: 4.9,
-    reviews: 789,
-    vendor: "Chanel Official",
-    category: "Parfums",
-  },
-  {
-    id: "20",
-    status: "active",
-    track_quantity: false,
-    quantity: 99,
-    name: "Kit maquillage professionnel",
-    slug: "kit-maquillage-professionnel",
-    image:
-      "https://images.pexels.com/photos/2533266/pexels-photo-2533266.jpeg?auto=compress&cs=tinysrgb&w=400",
-    price: 85000,
-    comparePrice: 110000,
-    rating: 4.6,
-    reviews: 234,
-    discount: 23,
-    vendor: "Beauty Pro",
-    category: "Maquillage",
-  },
-  {
-    id: "21",
-    status: "active",
-    track_quantity: false,
-    quantity: 99,
-    name: "Crème anti-âge premium",
-    slug: "creme-anti-age-premium",
-    image:
-      "https://images.pexels.com/photos/2533266/pexels-photo-2533266.jpeg?auto=compress&cs=tinysrgb&w=400",
-    price: 65000,
-    rating: 4.7,
-    reviews: 156,
-    vendor: "SkinCare Plus",
-    category: "Soins visage",
-  },
-  {
-    id: "22",
-    status: "active",
-    track_quantity: false,
-    quantity: 99,
-    name: "Shampooing réparateur",
-    slug: "shampooing-reparateur",
-    image:
-      "https://images.pexels.com/photos/2533266/pexels-photo-2533266.jpeg?auto=compress&cs=tinysrgb&w=400",
-    price: 25000,
-    rating: 4.4,
-    reviews: 89,
-    vendor: "Hair Care",
-    category: "Soins cheveux",
-  },
-];
-
-// Helper to normalize mock items to strict Product type expected by ProductGrid
-const toProduct = (p: any): Product => ({
-  id: p.id,
-  name: p.name,
-  slug: p.slug,
-  description: p.description ?? undefined,
-  short_description: p.short_description ?? undefined,
-  sku: p.sku ?? `DEMO-${p.id}`,
-  price: p.price,
-  compare_price: p.compare_price ?? p.comparePrice,
-  cost_price: p.cost_price ?? undefined,
-  track_quantity: p.track_quantity ?? false,
-  quantity: p.quantity ?? 0,
-  weight: p.weight ?? undefined,
-  dimensions: p.dimensions ?? undefined,
-  category_id: p.category_id ?? undefined,
-  vendor_id: p.vendor_id ?? 'demo',
-  brand: p.brand ?? undefined,
-  tags: p.tags ?? undefined,
-  images: p.images ?? (p.image ? [p.image] : ['/placeholder-product.jpg']),
-  status: (p.status === 'inactive' || p.status === 'draft') ? p.status : 'active',
-  featured: p.featured ?? false,
-  meta_title: p.meta_title ?? undefined,
-  meta_description: p.meta_description ?? undefined,
-  created_at: p.created_at || new Date(0).toISOString(),
-  updated_at: p.updated_at || new Date(0).toISOString(),
-  category: p.category ? { id: 'demo-cat', name: p.category, slug: String(p.category).toLowerCase().replace(/\s+/g, '-') } : undefined,
-  vendor: p.vendor ? { id: 'demo-vendor', name: p.vendor, slug: 'demo-vendor' } : undefined,
-  reviews_count: p.reviews ?? 0,
-  average_rating: p.rating ?? 0,
-});
-
-const electronicsAsProducts: Product[] = electronicsProducts.map(toProduct);
-const fashionAsProducts: Product[] = fashionProducts.map(toProduct);
-const homeGardenAsProducts: Product[] = homeGardenProducts.map(toProduct);
-const beautyAsProducts: Product[] = beautyHealthProducts.map(toProduct);
-
-// Normalize electronics for ProductSlider component requirements
-const electronicsForSlider = electronicsProducts.map((p: any) => ({
-  id: p.id,
-  name: p.name,
-  slug: p.slug,
-  image: p.image ?? p.images?.[0] ?? '/placeholder-product.jpg',
-  price: p.price,
-  comparePrice: p.comparePrice ?? p.compare_price,
-  rating: p.rating ?? 0,
-  reviews: p.reviews ?? 0,
-  discount: p.discount,
-  vendor: p.vendor ?? p.brand ?? 'Vendeur',
-  category: p.category ?? 'Autres',
-  badge: p.badge,
-  badgeColor: p.badgeColor,
-}));
-
-// Derived subcategory datasets for homepage sections (normalized to Product[])
-const smartphones: Product[] = electronicsProducts
-  .filter((p: any) => (p.category ?? p.category?.name) === 'Smartphones')
-  .map(toProduct);
-const laptops: Product[] = electronicsProducts
-  .filter((p: any) => (p.category ?? p.category?.name) === 'Ordinateurs')
-  .map(toProduct);
-const tablets: Product[] = electronicsProducts
-  .filter((p: any) => (p.category ?? p.category?.name) === 'Tablettes')
-  .map(toProduct);
-const tvAudio: Product[] = electronicsProducts
-  .filter((p: any) => ['TV & Audio', 'Audio', 'TV'].includes((p.category ?? p.category?.name) || ''))
-  .map(toProduct);
-const gaming: Product[] = electronicsProducts
-  .filter((p: any) => (p.category ?? p.category?.name) === 'Gaming')
-  .map(toProduct);
-const cameras: Product[] = electronicsProducts
-  .filter((p: any) => (p.category ?? p.category?.name) === 'Appareils Photo')
-  .map(toProduct);
-
-const electromenager: Product[] = homeGardenProducts
-  .filter((p: any) => (p.category ?? p.category?.name) === 'Électroménager')
-  .map(toProduct);
-const mobilier: Product[] = homeGardenProducts
-  .filter((p: any) => (p.category ?? p.category?.name) === 'Mobilier')
-  .map(toProduct);
-const jardin: Product[] = homeGardenProducts
-  .filter((p: any) => (p.category ?? p.category?.name) === 'Jardin')
-  .map(toProduct);
-const decoration: Product[] = homeGardenProducts
-  .filter((p: any) => ['Décoration', 'Decoration'].includes((p.category ?? p.category?.name) || ''))
-  .map(toProduct);
-const eclairage: Product[] = homeGardenProducts
-  .filter((p: any) => ['Éclairage', 'Eclairage'].includes((p.category ?? p.category?.name) || ''))
-  .map(toProduct);
-const textileMaison: Product[] = homeGardenProducts
-  .filter((p: any) => (p.category ?? p.category?.name) === 'Textile maison')
-  .map(toProduct);
-
-const parfums: Product[] = beautyHealthProducts
-  .filter((p: any) => (p.category ?? p.category?.name) === 'Parfums')
-  .map(toProduct);
-const maquillage: Product[] = beautyHealthProducts
-  .filter((p: any) => (p.category ?? p.category?.name) === 'Maquillage')
-  .map(toProduct);
-const soinsVisage: Product[] = beautyHealthProducts
-  .filter((p: any) => (p.category ?? p.category?.name) === 'Soins visage')
-  .map(toProduct);
-const soinsCheveux: Product[] = beautyHealthProducts
-  .filter((p: any) => (p.category ?? p.category?.name) === 'Soins cheveux')
-  .map(toProduct);
-const soinsCorps: Product[] = beautyHealthProducts
-  .filter((p: any) => (p.category ?? p.category?.name) === 'Soins corps')
-  .map(toProduct);
-const complements: Product[] = beautyHealthProducts
-  .filter((p: any) => (p.category ?? p.category?.name) === 'Compléments')
-  .map(toProduct);
-const accessoiresBeaute: Product[] = beautyHealthProducts
-  .filter((p: any) => (p.category ?? p.category?.name) === 'Accessoires beauté')
-  .map(toProduct);
-
-const modeFemme: Product[] = fashionProducts
-  .filter((p: any) => (p.category ?? p.category?.name) === 'Mode Femme')
-  .map(toProduct);
-const modeHomme: Product[] = fashionProducts
-  .filter((p: any) => (p.category ?? p.category?.name) === 'Mode Homme')
-  .map(toProduct);
-const chaussures: Product[] = fashionProducts
-  .filter((p: any) => (p.category ?? p.category?.name) === 'Chaussures')
-  .map(toProduct);
-const montres: Product[] = fashionProducts
-  .filter((p: any) => (p.category ?? p.category?.name) === 'Montres')
-  .map(toProduct);
-const sportFitness: Product[] = fashionProducts
-  .filter((p: any) => (p.category ?? p.category?.name) === 'Sport')
-  .map(toProduct);
-const accessoiresMode: Product[] = fashionProducts
-  .filter((p: any) => (p.category ?? p.category?.name) === 'Accessoires')
-  .map(toProduct);
-
-// Ensure all variable declarations are closed before the component
-=======
 import { ProductsService, CategoriesService, Product, Category } from '@/lib/services';
 
-// État pour les produits chargés depuis le backend
 interface HomeState {
   products: Product[];
   categories: Category[];
   loading: boolean;
   error: string | null;
 }
->>>>>>> edd3621b
 
 export default function Home() {
   const [state, setState] = useState<HomeState>({
@@ -561,13 +28,11 @@
     error: null
   });
 
-  // Charger les données depuis le backend
   useEffect(() => {
     const loadData = async () => {
       try {
         setState(prev => ({ ...prev, loading: true, error: null }));
 
-        // Charger les produits et catégories en parallèle
         const [productsResponse, categoriesResponse] = await Promise.all([
           ProductsService.getAll({}, { limit: 50 }),
           CategoriesService.getAll()
@@ -604,7 +69,6 @@
     loadData();
   }, []);
 
-  // Filtrer les produits par catégorie
   const getProductsByCategory = (categorySlug: string, limit: number = 8): Product[] => {
     const category = state.categories.find(cat => cat.slug === categorySlug);
     if (!category) return [];
@@ -614,14 +78,12 @@
       .slice(0, limit);
   };
 
-  // Obtenir les produits en vedette
   const getFeaturedProducts = (limit: number = 8): Product[] => {
     return state.products
       .filter(product => product.featured)
       .slice(0, limit);
   };
 
-  // Obtenir les nouveaux produits
   const getNewProducts = (limit: number = 8): Product[] => {
     return state.products
       .sort((a, b) => new Date(b.created_at).getTime() - new Date(a.created_at).getTime())
@@ -668,7 +130,7 @@
   const electronicsProducts = getProductsByCategory('electronique');
   const fashionProducts = getProductsByCategory('mode-beaute');
   const homeProducts = getProductsByCategory('maison-jardin');
-  const beautyProducts = getProductsByCategory('beaute-sante');
+  const sportsProducts = getProductsByCategory('sport-loisirs');
   const featuredProducts = getFeaturedProducts();
   const newProducts = getNewProducts();
 
@@ -677,357 +139,15 @@
       <Header />
       <CategoryMenu />
 
-      {/* Main Content */}
       <div className="pt-8">
-        {/* Hero Section */}
         <section className="container mb-12">
           <HeroCarousel />
         </section>
 
-        {/* Flash Sales - connecté au backend */}
         <FlashSalesConnected />
-
-<<<<<<< HEAD
-        {/* Produits Tendance - Carrousel intelligent */}
-        <ProductSlider
-          title="Produits Tendance"
-          subtitle="Découvrez les produits les plus populaires du moment"
-          products={electronicsForSlider}
-          viewAllLink="/products"
-          backgroundColor="bg-white"
-        />
-
-        {/* Categories Overview */}
-        <Categories />
-
-        {/* Électronique & High-Tech - en grille */}
-        <ProductGrid
-          title="Électronique & High-Tech"
-          subtitle="Les dernières technologies et gadgets tendance"
-          products={electronicsAsProducts}
-          viewAllLink="/category/electronique"
-          backgroundColor="bg-white"
-          maxItems={20}
-        />
-
-        {/* Mode & Style - Grille */}
-        <ProductGrid
-          title="Mode & Style"
-          subtitle="Exprimez votre style unique avec nos collections tendance"
-          products={fashionAsProducts}
-          viewAllLink="/category/mode"
-          backgroundColor="bg-gray-50"
-          maxItems={20}
-        />
-
-        {/* Maison & Jardin - en grille */}
-        <ProductGrid
-          title="Maison & Jardin"
-          subtitle="Tout pour embellir et équiper votre maison"
-          products={homeGardenAsProducts}
-          viewAllLink="/category/maison-jardin"
-          backgroundColor="bg-white"
-          maxItems={20}
-        />
-
-        {/* Beauté & Santé - Grille */}
-        <ProductGrid
-          title="Beauté & Santé"
-          subtitle="Prenez soin de vous avec nos produits de qualité"
-          products={beautyAsProducts}
-          viewAllLink="/category/beaute-sante"
-          maxItems={20}
-        />
-
-        {/* Explorer par catégorie - sections détaillées en grilles */}
-        <section className="my-12 space-y-12">
-          {/* Sections importantes en grilles */}
-          {smartphones.length > 0 && (
-            <ProductGrid
-              title="Smartphones"
-              subtitle="Les meilleurs modèles du moment"
-              products={smartphones}
-              viewAllLink="/category/electronique"
-              backgroundColor="bg-white"
-              maxItems={15}
-            />
-          )}
-
-          {laptops.length > 0 && (
-            <ProductGrid
-              title="Ordinateurs"
-              subtitle="Laptops & ultrabooks performants"
-              products={laptops}
-              viewAllLink="/category/electronique"
-              backgroundColor="bg-gray-50"
-              maxItems={15}
-            />
-          )}
-
-          {electromenager.length > 0 && (
-            <ProductGrid
-              title="Électroménager"
-              subtitle="Équipez votre maison avec les essentiels"
-              products={electromenager}
-              viewAllLink="/category/maison-jardin"
-              backgroundColor="bg-white"
-              maxItems={15}
-            />
-          )}
-
-          {parfums.length > 0 && (
-            <ProductGrid
-              title="Parfums"
-              subtitle="Sélection premium pour lui & elle"
-              products={parfums}
-              viewAllLink="/category/beaute-sante"
-              backgroundColor="bg-gray-50"
-              maxItems={15}
-            />
-          )}
-
-          {/* Électronique - autres en grilles */}
-          {(tvAudio.length > 0 ||
-            gaming.length > 0 ||
-            tablets.length > 0 ||
-            cameras.length > 0) && (
-            <div className="space-y-10">
-              {tvAudio.length > 0 && (
-                <ProductGrid
-                  title="TV & Audio"
-                  subtitle="Image nette, son immersif"
-                  products={tvAudio.map(toProduct)}
-                  viewAllLink="/category/electronique"
-                  backgroundColor="bg-white"
-                  maxItems={15}
-                />
-              )}
-              {gaming.length > 0 && (
-                <ProductGrid
-                  title="Gaming"
-                  subtitle="Consoles et accessoires"
-                  products={gaming.map(toProduct)}
-                  viewAllLink="/category/electronique"
-                  backgroundColor="bg-gray-50"
-                  maxItems={15}
-                />
-              )}
-              {tablets.length > 0 && (
-                <ProductGrid
-                  title="Tablettes"
-                  subtitle="Travail et divertissement"
-                  products={tablets.map(toProduct)}
-                  viewAllLink="/category/electronique"
-                  backgroundColor="bg-white"
-                  maxItems={15}
-                />
-              )}
-              {cameras.length > 0 && (
-                <ProductGrid
-                  title="Appareils Photo"
-                  subtitle="Capturez l'instant"
-                  products={cameras.map(toProduct)}
-                  viewAllLink="/category/electronique"
-                  backgroundColor="bg-gray-50"
-                  maxItems={15}
-                />
-              )}
-            </div>
-          )}
-
-          {/* Mode - grilles */}
-          {(modeFemme.length > 0 ||
-            modeHomme.length > 0 ||
-            chaussures.length > 0 ||
-            montres.length > 0 ||
-            sportFitness.length > 0 ||
-            accessoiresMode.length > 0) && (
-            <div className="space-y-10">
-              {modeFemme.length > 0 && (
-                <ProductGrid
-                  title="Mode Femme"
-                  products={modeFemme.map(toProduct)}
-                  viewAllLink="/category/mode"
-                  backgroundColor="bg-white"
-                  maxItems={15}
-                />
-              )}
-              {modeHomme.length > 0 && (
-                <ProductGrid
-                  title="Mode Homme"
-                  products={modeHomme.map(toProduct)}
-                  viewAllLink="/category/mode"
-                  backgroundColor="bg-gray-50"
-                  maxItems={15}
-                />
-              )}
-              {chaussures.length > 0 && (
-                <ProductGrid
-                  title="Chaussures"
-                  products={chaussures.map(toProduct)}
-                  viewAllLink="/category/mode"
-                  backgroundColor="bg-white"
-                  maxItems={15}
-                />
-              )}
-              {montres.length > 0 && (
-                <ProductGrid
-                  title="Montres"
-                  products={montres.map(toProduct)}
-                  viewAllLink="/category/mode"
-                  backgroundColor="bg-gray-50"
-                  maxItems={15}
-                />
-              )}
-              {sportFitness.length > 0 && (
-                <ProductGrid
-                  title="Sport & Fitness"
-                  products={sportFitness.map(toProduct)}
-                  viewAllLink="/category/mode"
-                  backgroundColor="bg-white"
-                  maxItems={15}
-                />
-              )}
-              {accessoiresMode.length > 0 && (
-                <ProductGrid
-                  title="Accessoires"
-                  products={accessoiresMode.map(toProduct)}
-                  viewAllLink="/category/mode"
-                  backgroundColor="bg-gray-50"
-                  maxItems={15}
-                />
-              )}
-            </div>
-          )}
-
-          {/* Maison & Jardin - grilles */}
-          {(mobilier.length > 0 ||
-            jardin.length > 0 ||
-            decoration.length > 0 ||
-            eclairage.length > 0 ||
-            textileMaison.length > 0) && (
-            <div className="space-y-10">
-              {mobilier.length > 0 && (
-                <ProductGrid
-                  title="Mobilier"
-                  products={mobilier}
-                  viewAllLink="/category/maison-jardin"
-                  backgroundColor="bg-white"
-                  maxItems={15}
-                />
-              )}
-              {jardin.length > 0 && (
-                <ProductGrid
-                  title="Jardin"
-                  products={jardin}
-                  viewAllLink="/category/maison-jardin"
-                  backgroundColor="bg-gray-50"
-                  maxItems={15}
-                />
-              )}
-              {decoration.length > 0 && (
-                <ProductGrid
-                  title="Décoration"
-                  products={decoration}
-                  viewAllLink="/category/maison-jardin"
-                  backgroundColor="bg-white"
-                  maxItems={15}
-                />
-              )}
-              {eclairage.length > 0 && (
-                <ProductGrid
-                  title="Éclairage"
-                  products={eclairage}
-                  viewAllLink="/category/maison-jardin"
-                  backgroundColor="bg-gray-50"
-                  maxItems={15}
-                />
-              )}
-              {textileMaison.length > 0 && (
-                <ProductGrid
-                  title="Textile maison"
-                  products={textileMaison}
-                  viewAllLink="/category/maison-jardin"
-                  backgroundColor="bg-white"
-                  maxItems={15}
-                />
-              )}
-            </div>
-          )}
-
-          {/* Beauté & Santé - grilles */}
-          {(maquillage.length > 0 ||
-            soinsVisage.length > 0 ||
-            soinsCheveux.length > 0 ||
-            soinsCorps.length > 0 ||
-            complements.length > 0 ||
-            accessoiresBeaute.length > 0) && (
-            <div className="space-y-10">
-              {maquillage.length > 0 && (
-                <ProductGrid
-                  title="Maquillage"
-                  products={maquillage.map(toProduct)}
-                  viewAllLink="/category/beaute-sante"
-                  backgroundColor="bg-white"
-                  maxItems={15}
-                />
-              )}
-              {soinsVisage.length > 0 && (
-                <ProductGrid
-                  title="Soins visage"
-                  products={soinsVisage.map(toProduct)}
-                  viewAllLink="/category/beaute-sante"
-                  backgroundColor="bg-gray-50"
-                  maxItems={15}
-                />
-              )}
-              {soinsCheveux.length > 0 && (
-                <ProductGrid
-                  title="Soins cheveux"
-                  products={soinsCheveux.map(toProduct)}
-                  viewAllLink="/category/beaute-sante"
-                  backgroundColor="bg-white"
-                  maxItems={15}
-                />
-              )}
-              {soinsCorps.length > 0 && (
-                <ProductGrid
-                  title="Soins corps"
-                  products={soinsCorps.map(toProduct)}
-                  viewAllLink="/category/beaute-sante"
-                  backgroundColor="bg-gray-50"
-                  maxItems={15}
-                />
-              )}
-              {complements.length > 0 && (
-                <ProductGrid
-                  title="Compléments"
-                  products={complements.map(toProduct)}
-                  viewAllLink="/category/beaute-sante"
-                  backgroundColor="bg-white"
-                  maxItems={15}
-                />
-              )}
-              {accessoiresBeaute.length > 0 && (
-                <ProductGrid
-                  title="Accessoires beauté"
-                  products={accessoiresBeaute.map(toProduct)}
-                  viewAllLink="/category/beaute-sante"
-                  backgroundColor="bg-gray-50"
-                  maxItems={15}
-                />
-              )}
-            </div>
-          )}
-        </section>
-=======
-        {/* Produits Tendance - depuis le backend */}
         <TrendingProducts />
-
-        {/* Categories Overview - connecté au backend */}
         <CategoriesConnected />
 
-        {/* Produits en vedette */}
         {featuredProducts.length > 0 && (
           <ProductGrid
             title="Produits en Vedette"
@@ -1039,7 +159,6 @@
           />
         )}
 
-        {/* Nouveaux produits */}
         {newProducts.length > 0 && (
           <ProductGrid
             title="Nouveaux Produits"
@@ -1051,11 +170,10 @@
           />
         )}
 
-        {/* Électronique & High-Tech */}
         {electronicsProducts.length > 0 && (
           <ProductGrid
             title="Électronique & High-Tech"
-            subtitle="Les dernières technologies et gadgets tendance"
+            subtitle="Les dernières technologies"
             products={electronicsProducts}
             viewAllLink="/category/electronique"
             backgroundColor="bg-white"
@@ -1063,11 +181,10 @@
           />
         )}
 
-        {/* Mode & Beauté */}
         {fashionProducts.length > 0 && (
           <ProductGrid
             title="Mode & Beauté"
-            subtitle="Exprimez votre style unique avec nos collections tendance"
+            subtitle="Collections tendance"
             products={fashionProducts}
             viewAllLink="/category/mode-beaute"
             backgroundColor="bg-gray-50"
@@ -1075,11 +192,10 @@
           />
         )}
 
-        {/* Maison & Jardin */}
         {homeProducts.length > 0 && (
           <ProductGrid
             title="Maison & Jardin"
-            subtitle="Tout pour embellir et équiper votre maison"
+            subtitle="Tout pour votre intérieur"
             products={homeProducts}
             viewAllLink="/category/maison-jardin"
             backgroundColor="bg-white"
@@ -1087,40 +203,32 @@
           />
         )}
 
-        {/* Beauté & Santé */}
-        {beautyProducts.length > 0 && (
+        {sportsProducts.length > 0 && (
           <ProductGrid
             title="Sport & Loisirs"
-            subtitle="Équipements sportifs et activités de loisir"
-            products={beautyProducts}
+            subtitle="Équipements sportifs"
+            products={sportsProducts}
             viewAllLink="/category/sport-loisirs"
             backgroundColor="bg-gray-50"
             maxItems={8}
           />
         )}
->>>>>>> edd3621b
-
-        {/* Promotional Banner */}
+
         <section className="container my-12">
           <div className="bg-gradient-to-r from-beshop-accent to-amber-700 rounded-xl p-8 md:p-12 text-white text-center">
             <h2 className="text-4xl md:text-5xl font-bold mb-4">
               Devenez vendeur sur Be Shop
             </h2>
             <p className="mb-6 text-lg md:text-2xl">
-              Rejoignez notre marketplace et touchez des milliers de clients !
+              Rejoignez notre marketplace !
             </p>
-            <a
-              href="/vendor/register"
-              className="inline-block bg-white text-beshop-accent font-semibold px-8 py-3 rounded-lg shadow hover:bg-gray-100 transition"
-            >
+            <a href="/vendor/register" className="inline-block bg-white text-beshop-accent font-semibold px-8 py-3 rounded-lg shadow hover:bg-gray-100 transition">
               S'inscrire comme vendeur
             </a>
           </div>
         </section>
 
         <FeaturedBrands />
-
-        {/* Personalized Offers */}
         <PersonalizedOffers />
       </div>
 
