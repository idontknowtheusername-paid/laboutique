import { NextRequest, NextResponse } from 'next/server';
import { ProductsService } from '@/lib/services/products.service';
import { ScrapingService } from '@/lib/services/scraping.service';
import { validateImportedProduct } from '@/lib/schemas/product-import.schema';
import { ScrapedProductData } from '@/lib/services/types';
import { supabase } from '@/lib/supabase';
import { supabaseAdmin, isSupabaseAdminConfigured } from '@/lib/supabase-server';
import { findBestCategory, getDefaultCategory, findBestCategoryByKeywords } from '@/lib/utils/category-matcher';

// Ensure Node.js runtime so server-only env vars (service role) are available
export const runtime = 'nodejs';
export const dynamic = 'force-dynamic';

// Fonction pour valider l'URL
function validateUrl(url: string): { valid: boolean; error?: string } {
  return ScrapingService.validateProductUrl(url);
}

export async function POST(request: NextRequest) {
  try {
    const { url, importDirectly = false, publishDirectly = false } = await request.json();
    console.log('[IMPORT] Params:', { url, importDirectly, publishDirectly });
    
    if (!url) {
      return NextResponse.json(
        { error: 'URL requise' },
        { status: 400 }
      );
    }
    
    // Valider l'URL
    const validation = validateUrl(url);
    if (!validation.valid) {
      return NextResponse.json(
        { error: validation.error },
        { status: 400 }
      );
    }
    
    // Scraper les données (simulation, aucune API key nécessaire)
    // Scraper les données
    console.log('[IMPORT] 🕷️ Début du scraping pour:', url);
    const scrapedData = await ScrapingService.scrapeProduct(url);
    console.log('[IMPORT] 📊 Données scrapées:', scrapedData ? {
      name: scrapedData.name,
      price: scrapedData.price,
      original_price: scrapedData.original_price,
      source_platform: scrapedData.source_platform,
      imagesCount: scrapedData.images?.length || 0
    } : null);
    
    if (!scrapedData) {
      console.error('[IMPORT] ❌ Aucune donnée scrapée');
      return NextResponse.json(
        { error: 'Impossible de récupérer les données du produit' },
        { status: 500 }
      );
    }

    // Valider les données avec notre schéma
    console.log('[IMPORT] ✅ Validation des données scrapées...');
    const validationResult = await validateImportedProduct(scrapedData);
    console.log('[IMPORT] 📊 Résultat validation:', {
      success: validationResult.success,
      hasData: !!validationResult.data,
      errorsCount: validationResult.errors?.issues?.length || 0
    });

    if (!validationResult.success) {
      console.error('[IMPORT] ❌ Validation échouée:', validationResult.errors?.issues);
      return NextResponse.json(
        {
          error: 'Données invalides',
          details: validationResult.errors?.issues.map((err: any) => ({
            path: err.path.join('.'),
            message: err.message
          }))
        },
        { status: 400 }
      );
    }

    const productData = validationResult.data;
    console.log('[IMPORT] ✅ Données validées:', {
      name: productData?.name,
      price: productData?.price,
      platform: productData?.source_platform
    });
    
    if (!productData) {
      console.error('[IMPORT] ❌ Données de produit manquantes après validation');
      return NextResponse.json(
        { error: 'Données de produit manquantes' },
        { status: 400 }
      );
    }
    
    // Si import direct, créer le produit
    if (importDirectly) {
      // Vérification préalable: clé admin Supabase requise pour créer des lignes côté serveur
      if (!isSupabaseAdminConfigured()) {
        console.error('[IMPORT] ❌ Supabase admin non configuré: définir SUPABASE_URL et SUPABASE_SERVICE_ROLE_KEY');
        return NextResponse.json(
          {
            error: 'Configuration Supabase manquante',
            details: 'Définissez SUPABASE_URL et SUPABASE_SERVICE_ROLE_KEY sur le serveur',
            hint: 'Ajoutez les variables d\'environnement puis redémarrez le serveur',
          },
          { status: 500 }
        );
      }
      try {
        console.log('[IMPORT] Import direct activé');
        console.log('[IMPORT] Supabase admin configured:', isSupabaseAdminConfigured());
        console.log('[IMPORT] SUPABASE_URL:', process.env.SUPABASE_URL ? 'SET' : 'NOT SET');
        console.log('[IMPORT] SUPABASE_SERVICE_ROLE_KEY:', process.env.SUPABASE_SERVICE_ROLE_KEY ? 'SET' : 'NOT SET');
        
        // Force use of admin client for server-side operations
        const db = supabaseAdmin;
        
        // Forcer l'utilisation de Supabase (pas de mock en production)
        if (!isSupabaseAdminConfigured()) {
          console.error('[IMPORT] ❌ Supabase non configuré - clés manquantes');
          return NextResponse.json(
            { 
              error: 'Base de données non configurée',
              details: 'Les variables d\'environnement Supabase ne sont pas configurées correctement. Vérifiez SUPABASE_URL et SUPABASE_SERVICE_ROLE_KEY.'
            },
            { status: 500 }
          );
        }
        
        // Récupérer toutes les catégories disponibles depuis Supabase
        console.log('[IMPORT] 🏷️ Récupération des catégories...');
        let availableCategories: any[] = [];
        
        try {
          const { data: cats, error: categoriesError } = await db
            .from('categories')
            .select('id, name, slug')
            .eq('status', 'active');
          
          console.log('[IMPORT] 📊 Résultat récupération catégories:', { 
            catsCount: cats?.length || 0, 
            categoriesError: categoriesError ? {
              code: categoriesError.code,
              message: categoriesError.message,
              details: categoriesError.details
            } : null
          });
          
          if (categoriesError) {
            console.error('[IMPORT] ❌ Erreur récupération catégories:', categoriesError);
            return NextResponse.json(
              { 
                error: 'Erreur base de données',
                details: `Impossible de récupérer les catégories: ${categoriesError.message}`,
                errorCode: categoriesError.code
              },
              { status: 500 }
            );
          } else {
            availableCategories = cats || [];
            console.log('[IMPORT] ✅ Catégories récupérées:', availableCategories.map(c => ({ id: c.id, name: c.name, slug: c.slug })));
          }
        } catch (e) {
          console.error('[IMPORT] 💥 Exception lors de la récupération des catégories:', e);
          return NextResponse.json(
            { 
              error: 'Erreur base de données',
              details: e instanceof Error ? e.message : 'Erreur inconnue lors de la récupération des catégories'
            },
            { status: 500 }
          );
        }

        // Trouver la meilleure catégorie basée sur le nom du produit
        console.log('[IMPORT] 🎯 Recherche de la meilleure catégorie pour:', productData.name);
        let selectedCategoryId = findBestCategory(productData.name, availableCategories || [])
          || findBestCategoryByKeywords(productData.name, availableCategories || []);
        console.log('[IMPORT] 📊 Catégorie trouvée par matching:', selectedCategoryId);
        
        // Si aucune catégorie n'est trouvée, créer ou utiliser une catégorie par défaut
        if (!selectedCategoryId) {
          try {
            // Utiliser Supabase uniquement
            const { data: defaultCategory, error: defaultCategoryError } = await db
              .from('categories')
              .select('id')
              .eq('slug', 'produits-importes')
              .limit(1)
              .single();

            if (defaultCategory && (defaultCategory as any).id) {
              selectedCategoryId = (defaultCategory as any).id;
              console.log('[IMPORT] ✅ Catégorie "Import" existante trouvée:', selectedCategoryId);
            } else {
              // Créer une catégorie par défaut pour les imports
              const { data: newCategory, error: createCategoryError } = await db
                .from('categories')
                .insert([{
                  name: 'Produits Importés',
                  slug: 'produits-importes',
                  description: 'Catégorie par défaut pour les produits importés',
                  status: 'active'
                }] as any)
                .select('id')
                .single();

              if (createCategoryError) {
                console.error('[IMPORT] ❌ Erreur création catégorie par défaut:', createCategoryError);
                // Fallback vers la première catégorie disponible
                if (availableCategories.length > 0) {
                  selectedCategoryId = availableCategories[0].id;
                  console.log('[IMPORT] 🔧 Fallback vers première catégorie disponible:', selectedCategoryId);
                } else {
                  return NextResponse.json(
                    { 
                      error: 'Aucune catégorie disponible',
                      details: 'Aucune catégorie trouvée et impossible de créer une catégorie par défaut'
                    },
                    { status: 500 }
                  );
                }
              } else if (newCategory && (newCategory as any).id) {
                selectedCategoryId = (newCategory as any).id;
                console.log('[IMPORT] ✅ Catégorie par défaut créée:', selectedCategoryId);
              }
            }
          } catch (categoryFallbackError) {
            console.error('[IMPORT] ❌ Erreur lors de la gestion de la catégorie par défaut:', categoryFallbackError);
            return NextResponse.json(
              { 
                error: 'Impossible de déterminer une catégorie pour le produit',
                details: categoryFallbackError instanceof Error ? categoryFallbackError.message : 'Erreur inconnue'
              },
              { status: 500 }
            );
          }
        }

        // Éviter les doublons: si un produit avec la même source_url existe déjà, on le renvoie directement
        try {
          if (productData.source_url) {
            console.log('[IMPORT] 🔁 Vérification d\'un produit existant par source_url:', productData.source_url);
            const { data: existingBySource, error: existingBySourceError } = await db
              .from('products')
              .select('id, name, slug, status')
              .eq('source_url', productData.source_url)
              .limit(1)
              .single();

            if (existingBySourceError && existingBySourceError.code !== 'PGRST116') {
              console.warn('[IMPORT] ⚠️ Erreur lors de la vérification par source_url:', existingBySourceError);
            }

            if (existingBySource) {
              console.log('[IMPORT] ✅ Produit déjà importé, renvoi de l\'existant:', (existingBySource as any).slug);
              return NextResponse.json({
                success: true,
                data: existingBySource,
                message: 'Produit déjà importé (source identique), aucun doublon créé'
              });
            }
          }
        } catch (dupeCheckError) {
          console.warn('[IMPORT] ⚠️ Erreur non bloquante de vérification de doublon par source_url:', dupeCheckError);
        }

        // Récupérer un vendeur existant depuis Supabase
        let defaultVendor: { id: string } | null = null;

        try {
          console.log('[IMPORT] 🔍 Recherche d\'un vendeur existant...');
          
          // Utiliser Supabase uniquement
          const { data: anyVendor, error: fetchAnyVendorError } = await db
            .from('vendors')
            .select('id')
            .limit(1)
            .single();

          console.log('[IMPORT] 📊 Résultat recherche vendeur:', { 
            anyVendor, 
            fetchAnyVendorError: fetchAnyVendorError ? {
              code: fetchAnyVendorError.code,
              message: fetchAnyVendorError.message,
              details: fetchAnyVendorError.details
            } : null
          });

          if (anyVendor && (anyVendor as any).id) {
            defaultVendor = anyVendor as { id: string };
            console.log('[IMPORT] ✅ Vendeur existant trouvé:', defaultVendor.id);
          } else {
            // Créer un vendeur par défaut
            const vendorData = {
              name: 'Vendeur par défaut',
              slug: 'vendeur-defaut-' + Date.now(),
              email: 'default@laboutique.bj',
              status: 'active'
            };
            
            const { data: newVendor, error: createVendorError } = await db
              .from('vendors')
              .insert([vendorData] as any)
              .select('id')
              .single();

            if (createVendorError) {
              console.error('[IMPORT] ❌ Error creating default vendor:', createVendorError);
              return NextResponse.json(
                { 
                  error: 'Impossible de créer un vendeur par défaut', 
                  details: createVendorError.message,
                  errorCode: createVendorError.code
                },
                { status: 500 }
              );
            } else if (newVendor && (newVendor as any).id) {
              defaultVendor = newVendor as { id: string };
              console.log('[IMPORT] ✅ Vendeur par défaut créé:', defaultVendor.id);
            }
          }
        } catch (vendorError) {
          console.error('[IMPORT] 💥 Unexpected error in vendor handling:', vendorError);
          return NextResponse.json(
            { 
              error: 'Erreur inattendue lors de la gestion du vendeur', 
              details: vendorError instanceof Error ? vendorError.message : 'Erreur inconnue'
            },
            { status: 500 }
          );
        }

        if (!defaultVendor || !defaultVendor.id) {
          console.error('[IMPORT] ❌ Aucun vendeur par défaut disponible ou créable');
          return NextResponse.json(
            { error: 'Aucun vendeur par défaut disponible ou créable' },
            { status: 500 }
          );
        }

        console.log('[IMPORT] ✅ Vendeur final sélectionné:', defaultVendor.id);

        // Corriger et valider les images pour Next.js
        const fixedImages = (productData.images || []).map((img: string) => {
          if (!img) return '/placeholder-product.jpg';
          
          // Garder les URLs externes telles quelles
          if (img.startsWith('http://') || img.startsWith('https://')) {
            return img;
          }
          
          // Préfixer par '/' si c'est un chemin relatif
          if (img.startsWith('/')) {
            return img;
          }
          
          // Préfixer par '/' pour les fichiers locaux
          return '/' + img;
        }).filter(img => img && img !== '/placeholder-product.jpg'); // Filtrer les images vides

        // Générer un slug unique pour éviter les conflits de contrainte unique
        let baseSlug = productData.name.toLowerCase().replace(/[^a-z0-9\s-]/g, '').replace(/\s+/g, '-');
        let uniqueSlug = baseSlug;
        try {
          console.log('[IMPORT] 🔎 Vérification des slugs existants pour la base:', baseSlug);
          const { data: existingSlugs, error: existingSlugsError } = await db
            .from('products')
            .select('slug')
            .ilike('slug', `${baseSlug}%`);

          if (existingSlugsError) {
            console.warn('[IMPORT] ⚠️ Erreur lors de la récupération des slugs existants:', existingSlugsError);
          } else if (existingSlugs && existingSlugs.length > 0) {
            const taken = new Set<string>(existingSlugs.map((r: any) => r.slug));
            if (taken.has(baseSlug)) {
              let suffix = 2;
              while (taken.has(`${baseSlug}-${suffix}`)) suffix++;
              uniqueSlug = `${baseSlug}-${suffix}`;
            }
          }
          console.log('[IMPORT] ✅ Slug unique déterminé:', uniqueSlug);
        } catch (slugError) {
          console.warn('[IMPORT] ⚠️ Erreur non bloquante lors de la génération de slug unique, utilisation du slug de base:', slugError);
        }

        // On force le statut à 'active' quoi qu'il arrive
        console.log('[IMPORT] 🏗️ Construction du payload produit...');
        const productPayload = {
          name: productData.name,
          slug: uniqueSlug,
          description: productData.description,
          short_description: productData.short_description,
          price: productData.price,
          // Mapper le prix original en compare_price pour la base de données
          compare_price: productData.original_price,
          images: fixedImages,
          category_id: selectedCategoryId || undefined, // Convert null to undefined
          vendor_id: defaultVendor.id,
          sku: productData.sku || `IMPORT-${Date.now()}`,
          quantity: productData.stock_quantity || 0,
          track_quantity: true,
<<<<<<< HEAD
          status: (publishDirectly ? 'active' : 'draft') as 'active' | 'draft', // Use publishDirectly from UI
=======
          status: publishDirectly ? 'active' : 'draft',
>>>>>>> 03552cfb
          featured: false,
          meta_title: `${productData.name} - La Boutique B`,
          meta_description: productData.short_description,
          source_url: productData.source_url,
          source_platform: productData.source_platform
        };
        
        console.log('[IMPORT] 📦 Payload produit complet:', {
          name: productPayload.name,
          slug: productPayload.slug,
          price: productPayload.price,
          compare_price: productPayload.compare_price,
          category_id: productPayload.category_id,
          vendor_id: productPayload.vendor_id,
          status: productPayload.status,
          source_platform: productPayload.source_platform,
          imagesCount: productPayload.images?.length || 0
        });
        
        console.log('[IMPORT] 🚀 Création du produit...');
        // Utiliser Supabase uniquement
        const creationResponse = await ProductsService.createWithClient(db, productPayload);

        console.log('[IMPORT] 📊 Résultat création produit:', {
          success: creationResponse.success,
          hasData: !!creationResponse.data,
          error: creationResponse.error,
          dataId: creationResponse.data?.id
        });

        if (!creationResponse.success || !creationResponse.data) {
          const errMsg = creationResponse.error || 'Erreur lors de la création du produit';
          console.error('[IMPORT] ❌ Error creating product:', errMsg);
          console.error('[IMPORT] 📋 Creation response details:', creationResponse);
          return NextResponse.json(
            { 
              error: errMsg,
              details: creationResponse.error,
              payload: productPayload
            },
            { status: 500 }
          );
        }

        console.log('[IMPORT] ✅ Produit créé avec succès:', creationResponse.data.id);
        console.log('[IMPORT] 📊 Données produit créé:', {
          id: creationResponse.data.id,
          name: creationResponse.data.name,
          category_id: creationResponse.data.category_id,
          vendor_id: creationResponse.data.vendor_id,
          status: creationResponse.data.status
        });
        
        // Vérifier que les champs requis sont présents
        if (!creationResponse.data.category_id || !creationResponse.data.vendor_id) {
          console.error('[IMPORT] ❌ Produit créé mais catégorie ou vendeur manquant:', {
            category_id: creationResponse.data.category_id,
            vendor_id: creationResponse.data.vendor_id
          });
          return NextResponse.json(
            { 
              error: 'Produit créé mais catégorie ou vendeur manquant',
              details: `category_id: ${creationResponse.data.category_id}, vendor_id: ${creationResponse.data.vendor_id}`,
              data: creationResponse.data
            },
            { status: 500 }
          );
        }
        
        return NextResponse.json({
          success: true,
          data: creationResponse.data,
          message: 'Produit importé avec succès'
        });
      } catch (error) {
        console.error('[IMPORT] 💥 Error creating product:', error);
        console.error('[IMPORT] 📋 Error details:', {
          message: error instanceof Error ? error.message : 'Unknown error',
          stack: error instanceof Error ? error.stack : undefined,
          name: error instanceof Error ? error.name : undefined
        });
        return NextResponse.json(
          { 
            error: 'Erreur lors de la création du produit',
            details: error instanceof Error ? error.message : 'Erreur inconnue'
          },
          { status: 500 }
        );
      }
    }
    
    // Retourner les données pour prévisualisation
    console.log('[IMPORT] ✅ Retour des données pour prévisualisation');
    return NextResponse.json({
      success: true,
      data: productData,
      message: 'Données récupérées avec succès'
    });
    
  } catch (error) {
    console.error('[IMPORT] 💥 Import error global:', error);
    console.error('[IMPORT] 📋 Global error details:', {
      message: error instanceof Error ? error.message : 'Unknown error',
      stack: error instanceof Error ? error.stack : undefined,
      name: error instanceof Error ? error.name : undefined
    });
    return NextResponse.json(
      { 
        error: 'Erreur interne du serveur',
        details: error instanceof Error ? error.message : 'Erreur inconnue'
      },
      { status: 500 }
    );
  }
}<|MERGE_RESOLUTION|>--- conflicted
+++ resolved
@@ -402,11 +402,7 @@
           sku: productData.sku || `IMPORT-${Date.now()}`,
           quantity: productData.stock_quantity || 0,
           track_quantity: true,
-<<<<<<< HEAD
-          status: (publishDirectly ? 'active' : 'draft') as 'active' | 'draft', // Use publishDirectly from UI
-=======
-          status: publishDirectly ? 'active' : 'draft',
->>>>>>> 03552cfb
+          status: (publishDirectly ? 'active' : 'draft') as 'active' | 'draft',
           featured: false,
           meta_title: `${productData.name} - La Boutique B`,
           meta_description: productData.short_description,
