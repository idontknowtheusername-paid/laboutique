--- conflicted
+++ resolved
@@ -574,22 +574,14 @@
    */
   static async create(productData: CreateProductData): Promise<ServiceResponse<Product | null>> {
     try {
-      // Générer le slug automatiquement si pas fourni
       const slug = productData.slug?.trim() || this.generateSlug(productData.name);
-      
-<<<<<<< HEAD
-      // Filtrer les champs qui n'existent pas dans la base de données et mapper les champs affichés côté UI
-      // Retirer explicitement les champs runtime-only: specifications
-      const { specifications, original_price, ...rest } = productData;
+
+      // Filtrer les champs qui n'existent pas dans la base de données et mapper certains champs d'import
+      const { specifications, original_price, ...rest } = productData as any;
       const validProductData = {
         ...rest,
-        // S'assurer que compare_price est renseigné si original_price est fourni par l'import
         compare_price: rest.compare_price ?? original_price,
       } as any;
-=======
-      // Filtrer les champs qui n'existent pas dans la base de données
-      const { specifications, ...validProductData } = productData;
->>>>>>> 03552cfb
       
       const { data, error } = await (this.getSupabaseClient() as any)
         .from('products')
@@ -602,126 +594,6 @@
           status: productData.status ?? 'draft',
           featured: productData.featured ?? false
         }])
-        .select(`
-          id,
-          name,
-          slug,
-          description,
-          short_description,
-          sku,
-          price,
-          compare_price,
-          cost_price,
-          original_price,
-          track_quantity,
-          quantity,
-          weight,
-          dimensions,
-          category_id,
-          vendor_id,
-          brand,
-          tags,
-          images,
-          status,
-          featured,
-          meta_title,
-          meta_description,
-          source_url,
-          source_platform,
-<<<<<<< HEAD
-          created_at,
-          updated_at,
-          category:categories(id, name, slug),
-          vendor:vendors(id, name, slug, logo_url)
-        `)
-        .single();
-
-      if (error) throw error;
-
-      return this.createResponse(data);
-    } catch (error) {
-      return this.createResponse(null, this.handleError(error));
-    }
-  }
-
-  /**
-   * Create using a supplied supabase client (e.g., service-role for RLS bypass)
-   */
-  static async createWithClient(client: any, productData: CreateProductData): Promise<ServiceResponse<Product | null>> {
-    try {
-      const slug = productData.slug?.trim() || this.generateSlug(productData.name);
-      const { specifications, original_price, ...rest } = productData as any;
-      const validProductData = {
-        ...rest,
-        compare_price: (rest as any).compare_price ?? original_price,
-      } as any;
-
-      const { data, error } = await client
-        .from('products')
-        .insert([{
-          ...validProductData,
-          slug,
-          track_quantity: productData.track_quantity ?? true,
-          quantity: productData.quantity ?? 0,
-          status: productData.status ?? 'draft',
-          featured: productData.featured ?? false
-        }])
-        .select(`
-          id,
-          name,
-          slug,
-          description,
-          short_description,
-          sku,
-          price,
-          compare_price,
-          cost_price,
-          track_quantity,
-          quantity,
-          weight,
-          dimensions,
-          category_id,
-          vendor_id,
-          brand,
-          tags,
-          images,
-          status,
-          featured,
-          meta_title,
-          meta_description,
-          source_url,
-          source_platform,
-=======
->>>>>>> 03552cfb
-          created_at,
-          updated_at,
-          category:categories(id, name, slug),
-          vendor:vendors(id, name, slug, logo_url)
-        `)
-        .single();
-
-      if (error) throw error;
-
-      return this.createResponse(data);
-    } catch (error) {
-      return this.createResponse(null, this.handleError(error));
-    }
-  }
-
-  /**
-   * Mettre à jour un produit
-   */
-  static async update(updateData: UpdateProductData): Promise<ServiceResponse<Product | null>> {
-    try {
-      const { id, ...dataToUpdate } = updateData;
-      
-      const { data, error } = await (this.getSupabaseClient() as any)
-        .from('products')
-        .update({
-          ...dataToUpdate,
-          updated_at: new Date().toISOString()
-        })
-        .eq('id', id)
         .select(`
           id,
           name,
@@ -763,6 +635,123 @@
   }
 
   /**
+   * Create using a supplied supabase client (e.g., service-role for RLS bypass)
+   */
+  static async createWithClient(client: any, productData: CreateProductData): Promise<ServiceResponse<Product | null>> {
+    try {
+      const slug = productData.slug?.trim() || this.generateSlug(productData.name);
+      const { specifications, original_price, ...rest } = productData as any;
+      const validProductData = {
+        ...rest,
+        compare_price: (rest as any).compare_price ?? original_price,
+      } as any;
+
+      const { data, error } = await client
+        .from('products')
+        .insert([{
+          ...validProductData,
+          slug,
+          track_quantity: productData.track_quantity ?? true,
+          quantity: productData.quantity ?? 0,
+          status: productData.status ?? 'draft',
+          featured: productData.featured ?? false
+        }])
+        .select(`
+          id,
+          name,
+          slug,
+          description,
+          short_description,
+          sku,
+          price,
+          compare_price,
+          cost_price,
+          original_price,
+          track_quantity,
+          quantity,
+          weight,
+          dimensions,
+          category_id,
+          vendor_id,
+          brand,
+          tags,
+          images,
+          status,
+          featured,
+          meta_title,
+          meta_description,
+          source_url,
+          source_platform,
+          created_at,
+          updated_at,
+          category:categories(id, name, slug),
+          vendor:vendors(id, name, slug, logo_url)
+        `)
+        .single();
+
+      if (error) throw error;
+
+      return this.createResponse(data);
+    } catch (error) {
+      return this.createResponse(null, this.handleError(error));
+    }
+  }
+
+  /**
+   * Mettre à jour un produit
+   */
+  static async update(updateData: UpdateProductData): Promise<ServiceResponse<Product | null>> {
+    try {
+      const { id, ...dataToUpdate } = updateData;
+      
+      const { data, error } = await (this.getSupabaseClient() as any)
+        .from('products')
+        .update({
+          ...dataToUpdate,
+          updated_at: new Date().toISOString()
+        })
+        .eq('id', id)
+        .select(`
+          id,
+          name,
+          slug,
+          description,
+          short_description,
+          sku,
+          price,
+          compare_price,
+          cost_price,
+          track_quantity,
+          quantity,
+          weight,
+          dimensions,
+          category_id,
+          vendor_id,
+          brand,
+          tags,
+          images,
+          status,
+          featured,
+          meta_title,
+          meta_description,
+          source_url,
+          source_platform,
+          created_at,
+          updated_at,
+          category:categories(id, name, slug),
+          vendor:vendors(id, name, slug, logo_url)
+        `)
+        .single();
+
+      if (error) throw error;
+
+      return this.createResponse(data);
+    } catch (error) {
+      return this.createResponse(null, this.handleError(error));
+    }
+  }
+
+  /**
    * Supprimer un produit
    */
   static async delete(id: string): Promise<ServiceResponse<boolean>> {
