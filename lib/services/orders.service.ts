--- conflicted
+++ resolved
@@ -329,11 +329,7 @@
     try {
       const { id, ...dataToUpdate } = updateData;
       
-<<<<<<< HEAD
       const { data, error } = await (this.getSupabaseClient() as any)
-=======
-      const { data, error } = await this.getSupabaseClient()
->>>>>>> 717dc2c1
         .from('orders')
         .update({
           ...dataToUpdate,
@@ -376,11 +372,7 @@
    */
   static async cancel(id: string, reason?: string): Promise<ServiceResponse<Order | null>> {
     try {
-<<<<<<< HEAD
       const { data, error } = await (this.getSupabaseClient() as any)
-=======
-      const { data, error } = await this.getSupabaseClient()
->>>>>>> 717dc2c1
         .from('orders')
         .update({
           status: 'cancelled',
