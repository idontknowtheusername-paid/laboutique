--- conflicted
+++ resolved
@@ -439,11 +439,7 @@
         .neq('id', sessionId);
 
       const knownIPs = recentSessions?.map((s: any) => s.ip_address) || [];
-<<<<<<< HEAD
       if (!knownIPs.includes((session as any).ip_address)) {
-=======
-      if (!knownIPs.includes(session.ip_address)) {
->>>>>>> 717dc2c1
         reasons.push('Nouvelle adresse IP');
         riskScore += 30;
       }
@@ -476,11 +472,7 @@
           .neq('id', sessionId);
 
         const knownLocations = recentLocations?.map((s: any) => s.location) || [];
-<<<<<<< HEAD
         if (!knownLocations.includes((session as any).location)) {
-=======
-        if (!knownLocations.includes(session.location)) {
->>>>>>> 717dc2c1
           reasons.push('Nouvelle localisation');
           riskScore += 25;
         }
